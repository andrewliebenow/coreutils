--- conflicted
+++ resolved
@@ -378,7 +378,6 @@
         .stderr_contains("division by zero");
 }
 
-<<<<<<< HEAD
 #[test]
 fn test_no_such_dir() {
     new_ucmd!()
@@ -386,7 +385,8 @@
         .fails()
         .no_stdout()
         .stderr_contains("cannot open 'a/b' for writing: No such file or directory");
-=======
+}
+
 /// Test that truncate with a relative size less than 0 is not an error.
 #[test]
 fn test_underflow_relative_size() {
@@ -397,5 +397,4 @@
         .no_stderr();
     assert!(at.file_exists(FILE1));
     assert!(at.read_bytes(FILE1).is_empty());
->>>>>>> cbc7da3d
 }